//! Message/command sender helpers

<<<<<<< HEAD
use std::borrow::{Borrow, Cow};
=======
use std::borrow::Borrow;
>>>>>>> e0d19575
use std::pin::Pin;

use futures_core::task::Context;
use futures_core::Poll;
use futures_sink::Sink;
use futures_util::SinkExt;

use crate::client_messages::{ClientMessage, Command};
use crate::rate_limits::RateLimitable;
use crate::Error;

/// A wrapper around any `Sink<ClientMessage<String>>` that provides methods to send Twitch
/// specific messages or commands to the sink.
#[derive(Clone)]
pub struct TwitchChatSender<Si: Clone + Unpin> {
    sink: Si,
}

impl<Si: Unpin + Clone> Unpin for TwitchChatSender<Si> {}

impl<Si, M> Sink<M> for TwitchChatSender<Si>
where
<<<<<<< HEAD
    Si: Sink<WsMessage> + Unpin + Clone,
    M: Into<WsMessage> + RateLimitable,
=======
    Si: Sink<ClientMessage<String>> + Unpin + Clone,
    M: Into<ClientMessage<String>>,
>>>>>>> e0d19575
{
    type Error = Error;

    fn poll_ready(self: Pin<&mut Self>, cx: &mut Context<'_>) -> Poll<Result<(), Self::Error>> {
        Pin::new(&mut Pin::into_inner(self).sink)
            .poll_ready(cx)
            .map_err(|_| Error::SendError)
    }

    fn start_send(self: Pin<&mut Self>, item: M) -> Result<(), Self::Error> {
        let msg: ClientMessage<String> = item.into();
        debug!("> {}", msg);
        Pin::new(&mut Pin::into_inner(self).sink)
            .start_send(msg)
            .map_err(|_| Error::SendError)
    }

    fn poll_flush(self: Pin<&mut Self>, cx: &mut Context<'_>) -> Poll<Result<(), Self::Error>> {
        Pin::new(&mut Pin::into_inner(self).sink)
            .poll_flush(cx)
            .map_err(|_| Error::SendError)
    }

    fn poll_close(self: Pin<&mut Self>, cx: &mut Context<'_>) -> Poll<Result<(), Self::Error>> {
        Pin::new(&mut Pin::into_inner(self).sink)
            .poll_close(cx)
            .map_err(|_| Error::SendError)
    }
}

impl<Si> TwitchChatSender<Si>
where
    Si: Sink<ClientMessage<String>> + Unpin + Clone,
{
    /// Create a new chat sender using an underlying channel.
    pub fn new(sink: Si) -> Self {
        TwitchChatSender { sink }
    }

    /// Send a whisper
    pub async fn message<
<<<<<<< HEAD
        S1: Into<Cow<'static, str>> + Borrow<str>,
        S2: Into<Cow<'static, str>> + Borrow<str>,
=======
        S1: Into<String> + Borrow<str>,
        S2: Into<String> + Borrow<str>,
>>>>>>> e0d19575
    >(
        &mut self,
        channel: S1,
        message: S2,
    ) -> Result<(), Error> {
        self.send(ClientMessage::PrivMsg {
            channel: channel.into(),
            message: message.into(),
        })
        .await
    }

    /// Joins a twitch channel
    pub async fn join<S: Into<String> + Borrow<str>>(
        &mut self,
        channel: S,
    ) -> Result<(), Error> {
        self.send(ClientMessage::Join(channel.into())).await
    }

    /// Authenticates the user. Caution: this is normally called automatically when calling
    /// [`TwitchClient::connect`](crate::TwitchClient::connect), only use it if this stream was created in some other
    /// way.
    pub async fn login<S: Into<String> + Borrow<str>>(
        &mut self,
        username: S,
        token: S,
    ) -> Result<(), Error> {
        self.send(ClientMessage::Pass(token.into())).await?;
        self.send(ClientMessage::Nick(username.into())).await
    }

    /// Permanently ban a user
    pub async fn ban<S: Into<String> + Borrow<str>>(
        &mut self,
        channel: S,
        username: S,
    ) -> Result<(), Error> {
        self.send(ClientMessage::PrivMsg {
            channel: channel.into(),
            message: Command::Ban(username.borrow()).to_string(),
        })
        .await
    }

    /// Unban a user
    pub async fn unban<S: Into<String> + Borrow<str>>(
        &mut self,
        channel: S,
        username: S,
    ) -> Result<(), Error> {
        self.send(ClientMessage::PrivMsg {
            channel: channel.into(),
            message: Command::Unban(username.borrow()).to_string(),
        })
        .await
    }

    /// Clear a chat channel
    pub async fn clear<S: Into<String> + Borrow<str>>(
        &mut self,
        channel: S,
    ) -> Result<(), Error> {
        self.send(ClientMessage::PrivMsg {
            channel: channel.into(),
            message: Command::<&str>::Clear.to_string(),
        })
        .await
    }

    /// Set the user name color
    pub async fn color<S: Into<String> + Borrow<str>>(
        &mut self,
        color: S,
    ) -> Result<(), Error> {
        self.send(ClientMessage::PrivMsg {
            channel: String::from("jtv"),
            message: Command::Color(color.borrow()).to_string(),
        })
        .await
    }

    /// Run a commercial
    pub async fn commercial<S: Into<String> + Borrow<str>>(
        &mut self,
        channel: S,
        time: Option<usize>,
    ) -> Result<(), Error> {
        self.send(ClientMessage::PrivMsg {
            channel: channel.into(),
            message: Command::<&str>::Commercial { time }.to_string(),
        })
        .await
    }

    /// Delete a specific message by its message ID tag.
    pub async fn delete<S: Into<String> + Borrow<str>>(
        &mut self,
        channel: S,
        msg_id: S,
    ) -> Result<(), Error> {
        self.send(ClientMessage::PrivMsg {
            channel: channel.into(),
            message: Command::Delete {
                msg_id: msg_id.borrow(),
            }
            .to_string(),
        })
        .await
    }

    /// Disconnect from chat
    pub async fn disconnect<S: Into<String> + Borrow<str>>(
        &mut self,
    ) -> Result<(), Error> {
        self.send(ClientMessage::PrivMsg {
            channel: String::from("jtv"),
            message: Command::<&str>::Disconnect.to_string(),
        })
        .await
    }

    /// Set emote only mode on or off
    pub async fn emote_only<S: Into<String> + Borrow<str>>(
        &mut self,
        channel: S,
        status: bool,
    ) -> Result<(), Error> {
        self.send(ClientMessage::PrivMsg {
            channel: channel.into(),
            message: Command::<&str>::EmoteOnly(status).to_string(),
        })
        .await
    }

    /// Set followers only mode on or off
    pub async fn followers_only<S: Into<String> + Borrow<str>>(
        &mut self,
        channel: S,
        status: bool,
    ) -> Result<(), Error> {
        self.send(ClientMessage::PrivMsg {
            channel: channel.into(),
            message: Command::<&str>::FollowersOnly(status).to_string(),
        })
        .await
    }

    /// Host a channel
    pub async fn host<S: Into<String> + Borrow<str>>(
        &mut self,
        channel: S,
        host_channel: S,
    ) -> Result<(), Error> {
        self.send(ClientMessage::PrivMsg {
            channel: channel.into(),
            message: Command::Host(host_channel.borrow()).to_string(),
        })
        .await
    }

    /// Stop hosting
    pub async fn unhost<S: Into<String> + Borrow<str>>(
        &mut self,
        channel: S,
    ) -> Result<(), Error> {
        self.send(ClientMessage::PrivMsg {
            channel: channel.into(),
            message: Command::<&str>::Unhost.to_string(),
        })
        .await
    }

    /// Set a stream marker
    pub async fn marker<S: Into<String> + Borrow<str>>(
        &mut self,
        channel: S,
        description: Option<&str>,
    ) -> Result<(), Error> {
        self.send(ClientMessage::PrivMsg {
            channel: channel.into(),
            message: Command::Marker(description).to_string(),
        })
        .await
    }

    /// Send a /me message
    pub async fn me<S: Into<String> + Borrow<str>>(
        &mut self,
        message: S,
    ) -> Result<(), Error> {
        self.send(ClientMessage::PrivMsg {
            channel: String::from("jtv"),
            message: Command::Me(message.borrow()).to_string(),
        })
        .await
    }

    /// Mod a user
    pub async fn make_mod<S: Into<String> + Borrow<str>>(
        &mut self,
        channel: S,
        user: S,
    ) -> Result<(), Error> {
        self.send(ClientMessage::PrivMsg {
            channel: channel.into(),
            message: Command::Mod(user.borrow()).to_string(),
        })
        .await
    }

    /// Unmod a user
    pub async fn unmod<S: Into<String> + Borrow<str>>(
        &mut self,
        channel: S,
        user: S,
    ) -> Result<(), Error> {
        self.send(ClientMessage::PrivMsg {
            channel: channel.into(),
            message: Command::Unmod(user.borrow()).to_string(),
        })
        .await
    }

    /// Enable or disable r9k mode
    pub async fn r9k<S: Into<String> + Borrow<str>>(
        &mut self,
        channel: S,
        on: bool,
    ) -> Result<(), Error> {
        self.send(ClientMessage::PrivMsg {
            channel: channel.into(),
            message: Command::<&str>::R9k(on).to_string(),
        })
        .await
    }

    /// Start a raid
    pub async fn raid<S: Into<String> + Borrow<str>>(
        &mut self,
        channel: S,
        raid_channel: S,
    ) -> Result<(), Error> {
        self.send(ClientMessage::PrivMsg {
            channel: channel.into(),
            message: Command::Raid(raid_channel.borrow()).to_string(),
        })
        .await
    }

    /// Stop a raid
    pub async fn unraid<S: Into<String> + Borrow<str>>(
        &mut self,
        channel: S,
    ) -> Result<(), Error> {
        self.send(ClientMessage::PrivMsg {
            channel: channel.into(),
            message: Command::<&str>::Unraid.to_string(),
        })
        .await
    }

    /// Enable slow mode with the given amount of seconds
    pub async fn slow<S: Into<String> + Borrow<str>>(
        &mut self,
        channel: S,
        seconds: usize,
    ) -> Result<(), Error> {
        self.send(ClientMessage::PrivMsg {
            channel: channel.into(),
            message: Command::<&str>::Slow(seconds).to_string(),
        })
        .await
    }

    /// Disable slow mode
    pub async fn slow_off<S: Into<String> + Borrow<str>>(
        &mut self,
        channel: S,
    ) -> Result<(), Error> {
        self.send(ClientMessage::PrivMsg {
            channel: channel.into(),
            message: Command::<&str>::SlowOff.to_string(),
        })
        .await
    }

    /// Enable or disable sub mode
    pub async fn subscribers<S: Into<String> + Borrow<str>>(
        &mut self,
        channel: S,
        on: bool,
    ) -> Result<(), Error> {
        self.send(ClientMessage::PrivMsg {
            channel: channel.into(),
            message: Command::<&str>::SubscribersOnly(on).to_string(),
        })
        .await
    }

    /// Time a user out for the given amount of seconds or the default timeout if None is given
    pub async fn timeout<S: Into<String> + Borrow<str>>(
        &mut self,
        channel: S,
        user: S,
        seconds: Option<usize>,
    ) -> Result<(), Error> {
        self.send(ClientMessage::PrivMsg {
            channel: channel.into(),
            message: Command::Timeout {
                time: seconds,
                user: user.borrow(),
            }
            .to_string(),
        })
        .await
    }

    /// Make a user VIP in a channel
    pub async fn vip<S: Into<String> + Borrow<str>>(
        &mut self,
        channel: S,
        user: S,
    ) -> Result<(), Error> {
        self.send(ClientMessage::PrivMsg {
            channel: channel.into(),
            message: Command::Vip(user.borrow()).to_string(),
        })
        .await
    }

    /// Remove VIP status from a user
    pub async fn unvip<S: Into<String> + Borrow<str>>(
        &mut self,
        channel: S,
        user: S,
    ) -> Result<(), Error> {
        self.send(ClientMessage::PrivMsg {
            channel: channel.into(),
            message: Command::Vip(user.borrow()).to_string(),
        })
        .await
    }

    /// List the VIPs in a channel
    pub async fn vips<S: Into<String> + Borrow<str>>(
        &mut self,
        channel: S,
    ) -> Result<(), Error> {
        self.send(ClientMessage::PrivMsg {
            channel: channel.into(),
            message: Command::<&str>::Vips.to_string(),
        })
        .await
    }

    /// Send a whisper
    pub async fn whisper<S: Into<String> + Borrow<str>>(
        &mut self,
        user: S,
        message: S,
    ) -> Result<(), Error> {
        self.send(ClientMessage::PrivMsg {
            channel: String::from("jtv"),
            message: Command::Whisper {
                user: user.borrow(),
                message: message.borrow(),
            }
            .to_string(),
        })
        .await
    }
}<|MERGE_RESOLUTION|>--- conflicted
+++ resolved
@@ -1,10 +1,6 @@
 //! Message/command sender helpers
 
-<<<<<<< HEAD
-use std::borrow::{Borrow, Cow};
-=======
 use std::borrow::Borrow;
->>>>>>> e0d19575
 use std::pin::Pin;
 
 use futures_core::task::Context;
@@ -13,7 +9,6 @@
 use futures_util::SinkExt;
 
 use crate::client_messages::{ClientMessage, Command};
-use crate::rate_limits::RateLimitable;
 use crate::Error;
 
 /// A wrapper around any `Sink<ClientMessage<String>>` that provides methods to send Twitch
@@ -27,13 +22,8 @@
 
 impl<Si, M> Sink<M> for TwitchChatSender<Si>
 where
-<<<<<<< HEAD
-    Si: Sink<WsMessage> + Unpin + Clone,
-    M: Into<WsMessage> + RateLimitable,
-=======
     Si: Sink<ClientMessage<String>> + Unpin + Clone,
     M: Into<ClientMessage<String>>,
->>>>>>> e0d19575
 {
     type Error = Error;
 
@@ -75,13 +65,8 @@
 
     /// Send a whisper
     pub async fn message<
-<<<<<<< HEAD
-        S1: Into<Cow<'static, str>> + Borrow<str>,
-        S2: Into<Cow<'static, str>> + Borrow<str>,
-=======
         S1: Into<String> + Borrow<str>,
         S2: Into<String> + Borrow<str>,
->>>>>>> e0d19575
     >(
         &mut self,
         channel: S1,
